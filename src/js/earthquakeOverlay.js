--- conflicted
+++ resolved
@@ -33,6 +33,17 @@
     this.onTimeRangeChange = null;
     this.onTimeChange = null;
     this.onVisualize = null; // Called after visualization is complete
+    
+    // Bloom layer
+    this.bloomLayer = 1; // Default to layer 1
+  }
+  
+  /**
+   * Set the layer to use for bloom effect
+   * @param {number} layer - Layer number for bloom effect
+   */
+  setBloomLayer(layer) {
+    this.bloomLayer = layer;
   }
 
   /**
@@ -239,6 +250,15 @@
       const sphere = new Mesh(sphereGeometry, material);
       sphere.position.set(position.x, position.z, position.y); // Note the swapped y and z for Three.js
       
+      // Set earthquake on both layers for proper functionality:
+      // - Layer 0 for raycasting and terrain compatibility
+      // - Bloom layer for glow effect
+      sphere.layers.set(0); // Start with layer 0 (raycasting)
+      sphere.layers.enable(this.bloomLayer); // Add bloom layer for glow
+      
+      // DEBUG: Log actual layer mask after setting
+      console.log(`Earthquake sphere created - bloomLayer: ${this.bloomLayer}, layers mask: ${sphere.layers.mask}`);
+      
       // Scale up immediately for easier clicking (no delayed scaling)
       sphere.scale.setScalar(3.0);
       
@@ -264,19 +284,16 @@
       lineGeometry.setAttribute('position', new Float32BufferAttribute(lineVertices, 3));
       
       const lineMaterial = new LineBasicMaterial({
-<<<<<<< HEAD
-        color: new Color(0xffff00), // Regular yellow (no brightness multiplier for non-bloom)
-        transparent: true,
-        opacity: 0.6 // Fixed opacity for consistent appearance
-=======
         color: new Color(this.ageColor(ageInHours)).multiplyScalar(2.0), // Color matches sphere now
         transparent: true,
         opacity: 1 // Fixed opacity for consistent glow
->>>>>>> ee1da1ce
       });
       
       const line = new Line(lineGeometry, lineMaterial);
       
+      // Put lines only on layer 0 (non-bloom layer) to avoid bloom artifacts
+      line.layers.set(0); // Only layer 0, not bloom layer
+    
       // No age-based opacity changes - keep lines consistent
       
       this.group.add(sphere);
