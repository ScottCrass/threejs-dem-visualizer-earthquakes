// EarthquakeOverlay.js

import {
  SphereGeometry,
  MeshBasicMaterial,
  Mesh,
  Group,
  BufferGeometry,
  LineBasicMaterial,
  Line,
  Float32BufferAttribute,
  Color,
} from 'three';

/**
 * EarthquakeOverlay
 * - Loads and visualizes earthquake data from the USGS API.
 * - Supports timeline playback and filtering.
 * - Renders spheres and lines for each earthquake, with color and bloom based on age.
 */
export class EarthquakeOverlay {
  constructor() {
    this.group = new Group();
    this.visible = true;
    this.earthquakeData = [];

    this.timeRange = { start: null, end: null };
    this.currentTime = null;
    this.isPlaying = false;
    this.playbackSpeed = 1;
    this.lastFrameTime = 0;
    this.animationId = null;
    this.manuallyPaused = false;

    this.onTimeRangeChange = null;
    this.onTimeChange = null;
    this.onVisualize = null;

    this.bloomLayer = 1;

    this.selectedFeatureId = null; // Track selected earthquake
  }

  /**
   * Set the layer to use for bloom effect.
   * @param {number} layer
   */
  setBloomLayer(layer) {
    this.bloomLayer = layer;
  }

  /**
   * Load earthquake data from USGS API for given bounds and date range.
   * @param {Object} bounds - {minLat, maxLat, minLon, maxLon}
   * @param {string} startDate - YYYY-MM-DD
   * @param {string} endDate - YYYY-MM-DD (optional)
   * @returns {Promise}
   */
  async loadData(bounds = { minLat: 50, maxLat: 72, minLon: -190, maxLon: -129 }, startDate = '2025-07-01', endDate = null) {
    this.isLoading = true;
    try {
      const endDateParam = endDate || new Date().toISOString().split('T')[0];
      const url = `https://earthquake.usgs.gov/fdsnws/event/1/query.geojson?maxlatitude=${bounds.maxLat}&minlatitude=${bounds.minLat}&maxlongitude=${bounds.maxLon}&minlongitude=${bounds.minLon}&starttime=${startDate}&endtime=${endDateParam}&orderby=time&contributor=av`;
      const response = await fetch(url);
      const data = await response.json();
      this.earthquakeData = data.features || [];
      this.earthquakeData.sort((a, b) => a.properties.time - b.properties.time);

      if (this.earthquakeData.length > 0) {
        this.timeRange = {
          start: this.earthquakeData[0].properties.time,
          end: this.earthquakeData[this.earthquakeData.length - 1].properties.time
        };
        this.currentTime = this.timeRange.start;
        if (this.onTimeRangeChange) this.onTimeRangeChange(this.timeRange);
      }
      return this.earthquakeData;
    } catch (error) {
      console.error('Error loading earthquake data:', error);
      throw error;
    } finally {
      this.isLoading = false;
    }
  }

  /**
   * Remove all earthquake visuals and data.
   */
  clearData() {
    this.earthquakeData = [];
    while (this.group.children.length > 0) {
      const child = this.group.children[0];
      this.group.remove(child);
      if (child.geometry) child.geometry.dispose();
      if (child.material) {
        if (Array.isArray(child.material)) child.material.forEach(m => m.dispose());
        else child.material.dispose();
      }
    }
    this.timeRange = { start: null, end: null };
    this.currentTime = null;
  }

  /**
   * Convert geographic coordinates to terrain mesh coordinates.
   * @param {number} lat
   * @param {number} lon
   * @param {number} depth - in km
   * @param {Object} terrainBounds
   * @returns {{x, y, z}}
   */
  geoToTerrain(lat, lon, depth, terrainBounds) {
    let x = ((lon - terrainBounds.minLon) / (terrainBounds.maxLon - terrainBounds.minLon)) * terrainBounds.width - (terrainBounds.width / 2);
    const y = ((lat - terrainBounds.minLat) / (terrainBounds.maxLat - terrainBounds.minLat)) * terrainBounds.height - (terrainBounds.height / 2);
    x = -x;
    const depthInMeters = depth * 1000;
    const z = -(depthInMeters / 25);
    return { x, y, z };
  }

  /**
   * Visualize all earthquakes as spheres and lines.
   * @param {Object} terrainBounds
   * @param {number|null} timeFilter
   */
  visualize(terrainBounds, timeFilter = null) {
    if (!this.earthquakeData.length) return;

    if (!this.earthquakeVisualMap) {
      this.earthquakeVisualMap = new Map();
    }

    const activeIds = new Set();

    this.earthquakeData.forEach(feature => {
      const { coordinates } = feature.geometry;
      const { mag, time } = feature.properties;
      if (timeFilter && time > timeFilter) return;
      const [lon, lat, depth] = coordinates;
      const position = this.geoToTerrain(lat, lon, depth, terrainBounds);

      const baseSize = Math.max(2, mag * 12);

      const referenceTime = timeFilter || Date.now();
      const ageInMs = referenceTime - time;
      const ageInHours = ageInMs / (1000 * 60 * 60);

      // ----- scale
      let scale = 1.0;
      if (ageInHours >= 0 && ageInHours < 1) scale = ageInHours;
      else if (ageInHours < 0) scale = 0;

      // ----- opacity
      let opacity = 1.0;
      if (ageInHours > 48) {
        const fade = Math.max(0, 1 - (ageInHours - 48) / (24 * 5));
        opacity = Math.max(0.1, fade);
      } else if (ageInHours < 0) {
        opacity = 0;
      }

      // ----- color
      let color;
      if (ageInHours < 0) color = 0x000000;
      else if (ageInHours <= 2) color = 0xff0000;
      else if (ageInHours <= 48) {
        const normalizedAge = (ageInHours - 2) / (48 - 2);
        const r = 255;
        const g = Math.floor(165 * normalizedAge);
        color = (r << 16) | (g << 8);
      } else if (ageInHours <= 168) {
        const t = Math.min(1, (ageInHours - 48) / (168 - 48));
        const r = Math.round(255 * (1 - t));
        const g = Math.round(255 * (1 - t) + 128 * t);
        const b = Math.round(255 * t);
        color = (r << 16) | (g << 8) | b;
      } else {
        color = 0x0080ff;
      }

      // ----- bloom
      let bloomMultiplier;
      if (ageInHours <= 2 && ageInHours >= 0) bloomMultiplier = 12.0;
      else if (ageInHours > 2 && ageInHours <= 12) bloomMultiplier = 12.0 - ((ageInHours - 2) / 10) * 6.0;
      else if (ageInHours > 12 && ageInHours <= 48) bloomMultiplier = 6.0 - ((ageInHours - 12) / 36) * 4.0;
      else bloomMultiplier = 1.2;
      const bloomColor = new Color(color).multiplyScalar(bloomMultiplier);

      // ----- reuse or create
      let entry = this.earthquakeVisualMap.get(feature.id);
      if (!entry) {
        const sphereGeometry = new SphereGeometry(baseSize * 2, 8, 8);
        const material = new MeshBasicMaterial({ color: bloomColor, transparent: true, opacity });
        const sphere = new Mesh(sphereGeometry, material);
        sphere.layers.set(0);
        sphere.layers.enable(this.bloomLayer);
        sphere.frustumCulled = false;
        sphere.userData = { earthquake: feature.properties, depth, magnitude: mag, time, isEarthquake: true, featureId: feature.id };

        const lineGeometry = new BufferGeometry();
        const lineVertices = new Float32Array([position.x, 0, position.y, position.x, position.z, position.y]);
        lineGeometry.setAttribute('position', new Float32BufferAttribute(lineVertices, 3));
        const lineMaterial = new LineBasicMaterial({ color: new Color(color).multiplyScalar(2.0), transparent: true, opacity });
        const line = new Line(lineGeometry, lineMaterial);
        line.layers.mask = 1 | (1 << this.bloomLayer);

        this.group.add(sphere);
        this.group.add(line);

        entry = {
          sphere,
          line,
          originalColor: material.color.clone(),
          originalLineColor: lineMaterial.color.clone(),
          originalOpacity: material.opacity
        };
        this.earthquakeVisualMap.set(feature.id, entry);
      }
<<<<<<< HEAD

      // ----- update transforms & materials
      entry.sphere.position.set(position.x, position.z, position.y);
      entry.sphere.scale.setScalar(3.0 * scale);
      entry.sphere.material.color.copy(bloomColor);
      entry.sphere.material.opacity = opacity;

      entry.line.geometry.attributes.position.array.set([
        position.x, 0, position.y,
        position.x, position.z, position.y
      ]);
      entry.line.geometry.attributes.position.needsUpdate = true;
      entry.line.material.color.set(new Color(color).multiplyScalar(2.0));
      entry.line.material.opacity = opacity;

      activeIds.add(feature.id);
=======
      
      bloomColor.multiplyScalar(bloomMultiplier);
      
      // Create a sphere for the earthquake with higher quality geometry
      const sphereGeometry = new SphereGeometry(size * 2, 16, 16); // Increased segments for smoother bloom
      
      // Use a simple MeshBasicMaterial for better bloom performance
      const material = new MeshBasicMaterial({
        color: bloomColor,
        transparent: true,
        opacity: 1.0, // Full opacity - let bloom layer handle the glow
      });
      
      const sphere = new Mesh(sphereGeometry, material);
      sphere.position.set(position.x, position.z, position.y); // Note the swapped y and z for Three.js
      
      // Set earthquake on both layers for proper functionality:
      // - Layer 0 for raycasting and terrain compatibility
      // - Bloom layer for glow effect
      sphere.layers.set(0); // Start with layer 0 (raycasting)
      sphere.layers.enable(this.bloomLayer); // Add bloom layer for glow
      
      // DEBUG: Log actual layer mask after setting
      console.log(`Earthquake sphere created - bloomLayer: ${this.bloomLayer}, layers mask: ${sphere.layers.mask}`);
      
      // Scale up immediately for easier clicking (no delayed scaling)
      sphere.scale.setScalar(3.0);
      
      // CRITICAL FIX: Disable frustum culling to ensure earthquakes are always raycastable
      // This prevents Three.js from culling small spheres that appear outside the camera frustum
      sphere.frustumCulled = false;
      
      // Add user data for interaction
      sphere.userData = {
        earthquake: feature.properties,
        depth,
        magnitude: mag,
        time,
        isEarthquake: true // Flag to identify as an earthquake object
      };
      
      // Add a line from the surface to the earthquake depth
      const lineGeometry = new BufferGeometry();
      const lineVertices = new Float32Array([
        position.x, 0, position.y,
        position.x, position.z, position.y
      ]);
      lineGeometry.setAttribute('position', new Float32BufferAttribute(lineVertices, 3));
      
      const lineMaterial = new LineBasicMaterial({
        color: new Color(this.ageColor(ageInHours)).multiplyScalar(2.0), // Color matches sphere now
        transparent: true,
        opacity: 1 // Fixed opacity for consistent glow
      });
      
      const line = new Line(lineGeometry, lineMaterial);
      
      // Put lines only on layer 0 (non-bloom layer) to avoid bloom artifacts
      line.layers.set(0); // Only layer 0, not bloom layer
    
      // No age-based opacity changes - keep lines consistent
      
      this.group.add(sphere);
      this.group.add(line);
>>>>>>> 7402f428
    });

    // cleanup old
    for (let [id, entry] of this.earthquakeVisualMap) {
      if (!activeIds.has(id)) {
        this.group.remove(entry.sphere);
        this.group.remove(entry.line);
        if (entry.sphere.geometry) entry.sphere.geometry.dispose();
        if (entry.sphere.material) entry.sphere.material.dispose();
        if (entry.line.geometry) entry.line.geometry.dispose();
        if (entry.line.material) entry.line.material.dispose();
        this.earthquakeVisualMap.delete(id);
      }
    }

    // keep highlight alive
    if (this.selectedFeatureId && this.earthquakeVisualMap.has(this.selectedFeatureId)) {
      this.highlightEarthquake(this.selectedFeatureId);
    }

    if (this.onVisualize) this.onVisualize();
  }


  /**
   * Get color for an earthquake based on age (in hours).
   * @param {number} ageInHours
   * @returns {number} - hex color
   */

  ageColor(ageInHours) {
    if (ageInHours < 0) return 0xff0000;
    if (ageInHours <= 2) return 0xff0000;
    else if (ageInHours <= 48) {
      const normalizedAge = (ageInHours - 2) / (48 - 2);
      const r = 255;
      const g = Math.floor(165 * normalizedAge);
      const b = 0;
      return (r << 16) | (g << 8) | b;
    } else {
      return 0xffff00;
    }
  }

  /**
   * Toggle overlay visibility.
   * @returns {boolean}
   */
  toggle() {
    this.visible = !this.visible;
    this.group.visible = this.visible;
    return this.visible;
  }

  /**
   * Get the Three.js group for this overlay.
   * @returns {Group}
   */
  getObject3D() {
    return this.group;
  }

  /**
   * Find the closest earthquake to a given position.
   * @param {Vector3} position
   * @param {number} maxDistance
   * @returns {Object|null}
   */
  findClosestEarthquake(position, maxDistance = 50) {
    let closest = null;
    let minDistance = maxDistance;
    this.group.children.forEach(child => {
      if (child instanceof Mesh) {
        const distance = position.distanceTo(child.position);
        if (distance < minDistance) {
          minDistance = distance;
          closest = child;
        }
      }
    });
    return closest ? closest.userData : null;
  }

  /**
   * Start playback animation.
   * @param {Object} terrainBounds
   */
  play(terrainBounds) {
    if (!this.timeRange.start || !this.timeRange.end) return;
    if (this.manuallyPaused) return;
    this.isPlaying = true;
    this.manuallyPaused = false;
    this.lastFrameTime = Date.now();
    this.animate(terrainBounds);
  }

  /**
   * Pause playback animation.
   */
  pause() {
    this.isPlaying = false;
    this.manuallyPaused = true;
    if (this.animationId) {
      cancelAnimationFrame(this.animationId);
      this.animationId = null;
    }
  }

  /**
   * Stop playback and reset to start.
   * @param {Object} terrainBounds
   */
  stop(terrainBounds) {
    this.isPlaying = false;
    if (this.animationId) {
      cancelAnimationFrame(this.animationId);
      this.animationId = null;
    }
    this.currentTime = this.timeRange.start;
    if (this.onTimeChange) this.onTimeChange(this.currentTime);
    this.visualize(terrainBounds, this.currentTime);
  }

  /**
   * Set current time (e.g. from timeline slider).
   * @param {number} time
   * @param {Object} terrainBounds
   */
  setTime(time, terrainBounds) {
    this.currentTime = time;
    if (this.onTimeChange) this.onTimeChange(this.currentTime);
    this.visualize(terrainBounds, this.currentTime);
  }

  /**
   * Animation loop for playback.
   * @param {Object} terrainBounds
   */
  animate(terrainBounds) {
    if (!this.isPlaying) return;
    const now = Date.now();
    const deltaTime = now - this.lastFrameTime;
    this.lastFrameTime = now;
    const dayInMs = 24 * 60 * 60 * 1000;
    this.currentTime += (deltaTime / 1000) * this.playbackSpeed * dayInMs;
    if (this.currentTime >= this.timeRange.end) {
      this.currentTime = this.timeRange.end;
      this.isPlaying = false;
    }
    this.visualize(terrainBounds, this.currentTime);
    if (this.onTimeChange) this.onTimeChange(this.currentTime);
    if (this.isPlaying) {
      this.animationId = requestAnimationFrame(() => this.animate(terrainBounds));
    } else {
      this.animationId = null;
    }
  }

  /**
   * Set playback speed (days per second).
   * @param {number} speed
   */
  setPlaybackSpeed(speed) {
    this.playbackSpeed = speed;
  }

  // Add highlight and unhighlight methods for selection
  highlightEarthquake(featureId) {
    if (!this.earthquakeVisualMap) return;
    // Unhighlight all first to ensure only one is highlighted
    for (const [id, visual] of this.earthquakeVisualMap.entries()) {
      if (id !== featureId) {
        visual.sphere.material.color.copy(visual.originalColor);
        visual.line.material.color.copy(visual.originalLineColor);
        visual.sphere.material.opacity = visual.originalOpacity;
        visual.line.material.opacity = visual.originalOpacity;
        visual.sphere.material.needsUpdate = true;
        visual.line.material.needsUpdate = true;
      }
    }
    const visual = this.earthquakeVisualMap.get(featureId);
    if (visual) {
      visual.sphere.material.color.setRGB(1, 1, 1);
      visual.line.material.color.setRGB(1, 1, 1);
      visual.sphere.material.opacity = 1.0;
      visual.line.material.opacity = 1.0;
      visual.sphere.material.needsUpdate = true;
      visual.line.material.needsUpdate = true;
    }
  }

  unhighlightEarthquake(featureId) {
    if (!this.earthquakeVisualMap) return;
    const visual = this.earthquakeVisualMap.get(featureId);
    if (visual) {
      visual.sphere.material.color.copy(visual.originalColor);
      visual.line.material.color.copy(visual.originalLineColor);
      visual.sphere.material.opacity = visual.originalOpacity;
      visual.line.material.opacity = visual.originalOpacity;
      visual.sphere.material.needsUpdate = true;
      visual.line.material.needsUpdate = true;
    }
  }

  /**
   * Set the selected earthquake by featureId.
   * @param {string|null} featureId
   * @param {Object} terrainBounds
   */
  setSelectedEarthquake(featureId) {
    if (this.selectedFeatureId === featureId) return;
    // Unhighlight previous selection if any
    if (this.selectedFeatureId && this.earthquakeVisualMap) {
      this.unhighlightEarthquake(this.selectedFeatureId);
    }
    this.selectedFeatureId = featureId;
    // Only highlight if visuals exist for this featureId
    if (this.earthquakeVisualMap && featureId) {
      this.highlightEarthquake(featureId);
    }
  }

  /**
   * Clear the selected earthquake.
   * @param {Object} terrainBounds
   */

  clearSelectedEarthquake(_terrainBounds) {
    if (this.selectedFeatureId !== null) {
      if (this.earthquakeVisualMap) {
        this.unhighlightEarthquake(this.selectedFeatureId);
        console.log(_terrainBounds);
      }
      this.selectedFeatureId = null;
      this.visualize(_terrainBounds, this.currentTime);
    }
  }

}<|MERGE_RESOLUTION|>--- conflicted
+++ resolved
@@ -216,7 +216,6 @@
         };
         this.earthquakeVisualMap.set(feature.id, entry);
       }
-<<<<<<< HEAD
 
       // ----- update transforms & materials
       entry.sphere.position.set(position.x, position.z, position.y);
@@ -233,7 +232,6 @@
       entry.line.material.opacity = opacity;
 
       activeIds.add(feature.id);
-=======
       
       bloomColor.multiplyScalar(bloomMultiplier);
       
@@ -298,7 +296,6 @@
       
       this.group.add(sphere);
       this.group.add(line);
->>>>>>> 7402f428
     });
 
     // cleanup old
